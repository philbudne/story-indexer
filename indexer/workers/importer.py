"""
elasticsearch import pipeline worker
"""
import argparse
import hashlib
import logging
import os
import sys
from datetime import datetime
from typing import Any, Dict, List, Mapping, Optional, Union, cast

from elastic_transport import NodeConfig, ObjectApiResponse
from elasticsearch import Elasticsearch
from pika.adapters.blocking_connection import BlockingChannel

from indexer.story import BaseStory
from indexer.worker import StoryWorker, run

logger = logging.getLogger(__name__)

shards = int(os.environ.get("ELASTICSEARCH_SHARDS", 1))
replicas = int(os.environ.get("ELASTICSEARCH_REPLICAS", 0))

es_settings = {"number_of_shards": shards, "number_of_replicas": replicas}

es_mappings = {
    "properties": {
        "original_url": {"type": "keyword"},
        "url": {"type": "keyword"},
        "normalized_url": {"type": "keyword"},
        "canonical_domain": {"type": "keyword"},
        "publication_date": {"type": "date"},
        "language": {"type": "text", "fields": {"keyword": {"type": "keyword"}}},
        "full_language": {"type": "keyword"},
        "text_extraction": {"type": "keyword"},
        "article_title": {
            "type": "text",
            "fields": {"keyword": {"type": "keyword"}},
        },
        "normalized_article_title": {
            "type": "text",
            "fields": {"keyword": {"type": "keyword"}},
        },
        "text_content": {"type": "text"},
    }
}


class ElasticsearchConnector:
    def __init__(
        self,
        hosts: Union[
            str, List[Union[str, Mapping[str, Union[str, int]], NodeConfig]], None
        ],
        index_names: str,
        mappings: Mapping[str, Any],
        settings: Mapping[str, Any],
    ) -> None:
        self.client = Elasticsearch(hosts)
        self.index_names = index_names
        self.mappings = mappings
        self.settings = settings
        if self.client and self.index_names:
            self.create_indices()

    def create_indices(self) -> None:
        for index_name in self.index_names.split(","):
            if not self.client.indices.exists(index=index_name):
                if self.mappings and self.settings:
                    self.client.indices.create(
                        index=index_name,
                        mappings=self.mappings,
                        settings=self.settings,
                    )
                else:
                    self.client.indices.create(index=index_name)

    def index(
        self, id: str, index_name: str, document: Mapping[str, Any]
    ) -> ObjectApiResponse[Any]:
        response: ObjectApiResponse[Any] = self.client.index(
            index=index_name, id=id, document=document
        )
        return response


class ElasticsearchImporter(StoryWorker):
    def define_options(self, ap: argparse.ArgumentParser) -> None:
        super().define_options(ap)
        elasticsearch_host = os.environ.get("ELASTICSEARCH_HOST")
<<<<<<< HEAD
        index_names = os.environ.get("ELASTICSEARCH_INDEX_NAMES")
=======
        index_name = os.environ.get("ELASTICSEARCH_INDEX_NAME")

>>>>>>> 1b0ea61d
        ap.add_argument(
            "--elasticsearch-host",
            dest="elasticsearch_host",
            default=elasticsearch_host,
            help="override ELASTICSEARCH_HOST",
        )
        ap.add_argument(
<<<<<<< HEAD
            "--index-names",
            dest="index_names",
=======
            "--index-name",
            dest="index_name",
>>>>>>> 1b0ea61d
            type=str,
            default=index_names,
            help=f"Elasticsearch index name, default {index_names}",
        )

    def index_routing(self, publication_date_str: Optional[str]) -> str:
        """
        determine the routing index bashed on publication year
        """
        year = (
            datetime.strptime(publication_date_str, "%Y-%m-%d").year
            if publication_date_str
            else None
        )

        routing_index = (
            f"mediacloud_search_text_{year}"
            if year in [2021, 2022, 2023]
            else "mediacloud_search_text_other"
        )

        return routing_index

    def process_args(self) -> None:
        super().process_args()
        assert self.args
        logger.info(self.args)

        elasticsearch_host = self.args.elasticsearch_host
        if not elasticsearch_host:
            logger.fatal("need --elasticsearch-host defined")
            sys.exit(1)

        self.elasticsearch_host = elasticsearch_host

        index_names = self.args.index_names
        if index_names is None:
            logger.fatal("need --index-name defined")
            sys.exit(1)
        self.index_names = index_names

        self.connector = ElasticsearchConnector(
            self.elasticsearch_host,
            self.index_names,
            mappings=es_mappings,
            settings=es_settings,
        )

    def process_story(
        self,
        chan: BlockingChannel,
        story: BaseStory,
    ) -> None:
        """
        Process story and extract metadataurl
        """
        content_metadata = story.content_metadata().as_dict()
        if content_metadata:
            for key, value in content_metadata.items():
                if value is None or value == "":
                    logger.error(f"Value for key '{key}' is not provided.")
                    continue

            url = content_metadata.get("url")
            assert isinstance(url, str)
            url_hash = hashlib.sha256(url.encode("utf-8")).hexdigest()
            keys_to_skip = ["is_homepage", "is_shortened"]
            data: Mapping[str, Optional[Union[str, bool]]] = {
                k: v for k, v in content_metadata.items() if k not in keys_to_skip
            }
            self.import_story(url_hash, data)

    def import_story(
        self,
        url_hash: str,
        data: Mapping[str, Optional[Union[str, bool]]],
    ) -> Optional[ObjectApiResponse[Any]]:
        """
        Import a single story to Elasticsearch
        """
        response = None
        if data:
            publication_date = str(data.get("publication_date"))
            target_index = self.index_routing(publication_date)
            try:
                response = self.connector.index(url_hash, target_index, data)
                if response.get("result") == "created":
                    logger.info(
                        f"Story has been successfully imported. to index {target_index}"
                    )
                    import_status_label = "success"
                else:
                    # Log no imported stories
                    logger.info("Story was not imported.")
                    import_status_label = "failed"
            except Exception as e:
                logger.error(f"Elasticsearch exception: {str(e)}")
                import_status_label = "failed"

        self.incr("imported-stories", labels=[("status", import_status_label)])
        return response


if __name__ == "__main__":
    run(ElasticsearchImporter, "importer", "elasticsearch import worker")<|MERGE_RESOLUTION|>--- conflicted
+++ resolved
@@ -88,12 +88,7 @@
     def define_options(self, ap: argparse.ArgumentParser) -> None:
         super().define_options(ap)
         elasticsearch_host = os.environ.get("ELASTICSEARCH_HOST")
-<<<<<<< HEAD
         index_names = os.environ.get("ELASTICSEARCH_INDEX_NAMES")
-=======
-        index_name = os.environ.get("ELASTICSEARCH_INDEX_NAME")
-
->>>>>>> 1b0ea61d
         ap.add_argument(
             "--elasticsearch-host",
             dest="elasticsearch_host",
@@ -101,13 +96,8 @@
             help="override ELASTICSEARCH_HOST",
         )
         ap.add_argument(
-<<<<<<< HEAD
             "--index-names",
             dest="index_names",
-=======
-            "--index-name",
-            dest="index_name",
->>>>>>> 1b0ea61d
             type=str,
             default=index_names,
             help=f"Elasticsearch index name, default {index_names}",
