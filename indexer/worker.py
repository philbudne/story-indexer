--- conflicted
+++ resolved
@@ -1010,20 +1010,14 @@
                     # more portable than os.statvfs!
                     usage = shutil.disk_usage("data")
                 except FileNotFoundError:
-                    report_status("no-data-usage")
+                    report_status("no-usage")
                     return
 
                 # percentage of blocks available to regular users
                 disk_percent_available = 100 * usage.free / usage.total
                 self.gauge("data-disk-free", disk_percent_available)
-<<<<<<< HEAD
-                if disk_percent_available < min_disk_free:
-                    report_status("disk-space-low")
-=======
-                logger.info("%.1f%% disk space available", disk_percent_available)
                 if disk_percent_available >= min_disk_free:
-                    report_status("disk-space-ok")
->>>>>>> 4b73cd64
+                    report_status("ok")
                     return
                 what = "disk"
 
