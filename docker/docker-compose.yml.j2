{# docker-compose.yml.j2 -- a Jinja2 template
 # see https://jinja.palletsprojects.com/en/
 #
 # conventions:
 # services/anchors lower-case and hyphen-delimited (services are prefixed with stack_)
 # jinja variables lower-case and underscore_delimited
 # dictionary keys in ASCII sort order,
 # avoiding extra whitespace inside double-curlies with plain variables
 #
 # When you add use of a new {{variable}}, run
 #   ./deploy.sh -Bprod
 #   ./deploy.sh -Bstaging
 #   ./deploy.sh -Bdev
 # to ensure all three paths in deploy.sh supply a value!
 # (that an "add VAR" has been added to the script)
 # this will also catch bad int/bool values, but not empty strings.
 # XXX maybe this check can be run by pre-commit??
 #
 # As a rule, "policy" decisions should be made in deploy.sh,
 # which should pass on the results as values to be subtituted
 # in this template.  The type of deployment (dev/staging/prod)
 # has explicitly NOT been passed as a value to this template
 # to discourage decision-making here!
-#}
version: "3.8"
# https://docs.docker.com/compose/compose-file/compose-file-v3/
# https://github.com/compose-spec/compose-spec/blob/master/spec.md
{#
 # The compose-file-v3 spec above says the following options are
 # ignored with "docker stack deploy" in swarm mode: cap_add,
 # cap_drop, container_name, cgroup_parent, devices, *depends_on*,
 # external_links, links, network_mode, *restart* (use
 # deploy.restart_policy), security_opt, userns_mode as well as IPv6
 # options.
 #
 # "docker stack deploy" warning about about ignoring "build:"
 # can be ignored!!
 #
 # NOTE! Specifying a (dict) key/value overwrites any previously
 # existing value under that key (ie; for keys set in a "<<:" merge)
 # which crushes sub-dicts (like environment in a service).  So each
 # family of settings (base/elasticsearch/worker) has (at least) two
 # groups of default settings: "foo-service-settings" for keys in a
 # service dict "foo-environment-vars" for environment variables
 # (declared inline under foo-service-settings)
 #}

################ common settings for all services

x-base-service-settings: &base-service-settings
  environment: &base-environment-vars
    # Log everything in GMT!!!
    TZ: "GMT"

{% if elasticsearch_containers > 0 %}
################ Elastic Search settings

# common service settings for all elasticsearch containers
x-es-service-settings: &es-service-settings
  <<: *base-service-settings
  deploy: &es-deploy-settings
    placement:
      constraints:
        - {{elasticsearch_placement_constraint}}

  environment: &es-environment-vars
    <<: *base-environment-vars
{% if elasticsearch_containers > 1 %}
    ES_JAVA_OPTS: "-Xms20g -Xmx20g"
    bootstrap.memory_lock: "true"
    cluster.initial_master_nodes: {{elasticsearch_nodes}}
    cluster.name: {{elasticsearch_cluster}}
    discovery.seed_hosts: {{elasticsearch_nodes}}
    network.publish_host: _eth1_
    node.roles: master,data
{% else %}
    ES_JAVA_OPTS: "-Xms1g -Xmx1g"
    discovery.type: single-node
{% endif %}
    path.repo: "/var/backups/elasticsearch"
    xpack.security.enabled: "false"

  image: {{elasticsearch_image}}

  ulimits:
    # Memory lock check:allocate unlimited amount of locked memory to ES
    memlock:
      soft: -1
      hard: -1

# common volume for elasticsearch containers
x-es-backup-volume: &es-backup-volume "elasticsearch_data_backup:/var/backups/elasticsearch"
{% endif %}

################ Worker settings

# worker common service settings
x-worker-service-settings: &worker-service-settings
  <<: *base-service-settings
  deploy: &worker-deploy-settings
    placement:
      constraints:
        - {{worker_placement_constraint}}
    restart_policy:
      condition: on-failure

  environment: &worker-environment-vars
    <<: *base-environment-vars
    ELASTICSEARCH_HOSTS: {{elasticsearch_hosts}}
    LOG_LEVEL: "info"
    RABBITMQ_URL: {{rabbitmq_url}}
    STATSD_REALM: {{statsd_realm}}
    STATSD_URL: {{statsd_url}}
    STORY_FACTORY: "BaseStory"
    {% for key, value in private_vars.items() -%}
    {{key}}: {{value}}
    {%- endfor %}
  image: {{worker_image_full}}

  volumes:
    - worker_data:/app/data/

################ news-search-{api,ui} settings

x-news-search-service-settings: &news-search-service-settings
  environment: &news-search-environment-vars
    <<: *base-environment-vars
    INDEXES: mediacloud_search_text_older,mediacloud_search_text_other,mediacloud_search_text_2021,mediacloud_search_text_2022,mediacloud_search_text_2023,mediacloud_search_text_2024
  image: {{news_search_image}}
  deploy: &news-search-deploy-settings
    placement:
      constraints:
        - {{worker_placement_constraint}}
    restart_policy:
      condition: on-failure

# end of aliases
################################################################

services:
  {{worker_image_name}}:
    build:
      context: ..
      dockerfile: docker/Dockerfile

    deploy:
      # entry for "build" only
      replicas: 0

    image: {{worker_image_full}}

  swarm-cronjob:
    <<: *base-service-settings
    deploy:
      placement:
        constraints:
          - node.role == manager
    environment:
      <<: *base-environment-vars
      LOG_JSON: "false"
      LOG_LEVEL: info
    image: crazymax/swarm-cronjob
    volumes:
      - "/var/run/docker.sock:/var/run/docker.sock"

{% if rabbitmq_containers > 0 %}
  rabbitmq:
    <<: *base-service-settings
    deploy:
      <<: *worker-deploy-settings
    environment:
      <<: *base-environment-vars
      RABBITMQ_DEFAULT_USER: guest
      RABBITMQ_DEFAULT_PASS: guest
    healthcheck:
      test: ["CMD", "rabbitmq-diagnostics", "ping"]
      interval: 30s
      timeout: 10s
      retries: 2
    # hardwire container hostname for queues
    hostname: rabbitmq
    image: rabbitmq:3.11-management-alpine
    ports:
      - "{{rabbitmq_port}}:5672"
      - "{{rabbitmq_port+10000}}:15672"
    volumes:
      - rabbitmq_data:/var/lib/rabbitmq
{% endif %}

{% if elasticsearch_containers > 0 %}
  es-setup:
    <<: *es-service-settings
    command: bash -c "chown -R elasticsearch:elasticsearch /var/backups/elasticsearch"
    deploy:
      <<: *es-deploy-settings
      # run once, on stack deploy
      restart_policy:
        condition: none
    image: {{elasticsearch_image}}
    user: root
    volumes:
      - *es-backup-volume

{% for i in range(1,elasticsearch_containers+1) %}
  elasticsearch{{i}}:
    <<: *es-service-settings
    environment:
      <<: *es-environment-vars
      node.name: elasticsearch{{i}}
    ports:
      {% set port9200mapping = elasticsearch_port_base + i - 1 -%}
      - {{port9200mapping}}:9200
      - {{port9200mapping+100}}:9300
    volumes:
      - *es-backup-volume
      - elasticsearch_data_{{"%02d" % i}}:/usr/share/elasticsearch/data
{% endfor %}
{% endif %}

  ################ pipeline workers

  configure-pipeline:
    <<: *worker-service-settings
    environment:
      <<: *worker-environment-vars
      RUN: configure-pipeline
      ARGS: "configure_and_loop"

  fetcher-worker:
    <<: *worker-service-settings
    deploy:
      <<: *worker-deploy-settings
      labels:
         swarm.cronjob.enable: "{{fetcher_cronjob_enable}}"
         swarm.cronjob.schedule: "0 0 * * *"
         swarm.cronjob.replicas: {{fetcher_num_batches}}
      replicas: {{fetcher_num_batches}}
    environment:
      <<: *worker-environment-vars
      RUN: fetcher
      ARGS: "{{fetcher_options}} --num-batches={{fetcher_num_batches}} --batch-index={{ '{{.Task.Slot}}' }}"

  parser-worker:
    <<: *worker-service-settings
    # run multiple replicas?
    environment:
      <<: *worker-environment-vars
      RUN: parser
      # restrict (numpy/openblas??) threads? w/ OPENBLAS_NUM_THREADS: n??

  # PB: if running rabbitmq cluster (process on each ES node) w/ Docker
  # have numbered service instances: importer-workerN,
  # each tied to corresponding storage node?
  importer-worker:
    <<: *worker-service-settings
    # run multiple replicas? on es nodes??
    environment:
      <<: *worker-environment-vars
      RUN: importer
      ELASTICSEARCH_INDEX_NAME_PREFIX: mediacloud_search_text
      ELASTICSEARCH_REPLICAS: {{elasticsearch_importer_replicas}}
      ELASTICSEARCH_SHARDS: {{elasticsearch_importer_shards}}

<<<<<<< HEAD
  ################ stats reporters

  # almost certainly needs to run on a swarm manager
  docker-stats:
=======
  archiver-worker:
    <<: *worker-service-settings
    environment:
      <<: *worker-environment-vars
      RUN: archiver

  # a QApp; needs RABBITMQ_URL, STATSD_{REALM,URL}:
  # run a copy on each RabbitMQ cluster node (for node stats & redundancy)?
  rabbitmq-stats:
>>>>>>> 51a85bf6
    <<: *worker-service-settings
    deploy: &worker-deploy-settings
      placement:
        constraints:
          - node.role == manager
    environment:
      <<: *worker-environment-vars
      RUN: docker-stats
      ARGS: "--stack {{stack_name}}"
    volumes:
      - "/var/run/docker.sock:/var/run/docker.sock"

  # run a copy on each ES server?
  elastic-stats:
    <<: *worker-service-settings
    environment:
      <<: *worker-environment-vars
      RUN: elastic-stats

  # a QApp; needs RABBITMQ_URL, STATSD_{REALM,URL}:
  # run a copy on each RabbitMQ cluster node (for node stats & redundancy)?
  rabbitmq-stats:
    <<: *worker-service-settings
    environment:
      <<: *worker-environment-vars
      RUN: rabbitmq-stats

  ################ news search api (built elsewhere)

  # NOTE! Not building Docker image here (yet)
  # until version/revision control issues worked out.

  news-search-api:
    <<: *news-search-service-settings
    environment:
      <<: *news-search-environment-vars
      DESCRIPTION: "Descriptive text here"
      ESHOSTS: {{elasticsearch_hosts}}
      ESOPTS: '{"timeout": 60, "max_retries": 3}' # 'timeout' parameter is deprecated
      TERMAGGRS: top,significant,rare
      TERMFIELDS: article_title,text_content
    ports:
      - {{news_search_api_port}}:8000

  news-search-ui:
    <<: *news-search-service-settings
    command: streamlit run ui.py
    environment:
      <<: *news-search-environment-vars
      APIURL: http://news-search-api:8000/v1
      TITLE: {{news_search_ui_title}}
    ports:
      - {{news_search_ui_port}}:8501

volumes:
{% if elasticsearch_containers > 0 %}
{% for i in range(1,elasticsearch_containers+1) %}
  elasticsearch_data_{{"%02d" % i}}:
    driver: local
    driver_opts:
      type: none
      o: bind
      device: {{volume_device_prefix}}elasticsearch_data_{{"%02d" % i}}
{%- endfor %}
  elasticsearch_data_backup:
    driver: local
    driver_opts:
      type: none
      o: bind
      device: {{volume_device_prefix}}elasticsearch_data_backup
{% endif %}
{% if rabbitmq_containers > 0 %}
  rabbitmq_data:
    driver: local
    driver_opts:
      type: none
      o: bind
      device: {{volume_device_prefix}}rabbitmq
{% endif %}
  worker_data:
    # Neccesary for diskstory, ideally not used:
    driver: local
    driver_opts:
      type: none
      o: bind
      device: {{volume_device_prefix}}worker_data

networks:
  default:
    # order dependent?!
    driver: overlay
    attachable: true
    name: {{network_name}}<|MERGE_RESOLUTION|>--- conflicted
+++ resolved
@@ -261,22 +261,16 @@
       ELASTICSEARCH_REPLICAS: {{elasticsearch_importer_replicas}}
       ELASTICSEARCH_SHARDS: {{elasticsearch_importer_shards}}
 
-<<<<<<< HEAD
+  archiver-worker:
+    <<: *worker-service-settings
+    environment:
+      <<: *worker-environment-vars
+      RUN: archiver
+
   ################ stats reporters
 
   # almost certainly needs to run on a swarm manager
   docker-stats:
-=======
-  archiver-worker:
-    <<: *worker-service-settings
-    environment:
-      <<: *worker-environment-vars
-      RUN: archiver
-
-  # a QApp; needs RABBITMQ_URL, STATSD_{REALM,URL}:
-  # run a copy on each RabbitMQ cluster node (for node stats & redundancy)?
-  rabbitmq-stats:
->>>>>>> 51a85bf6
     <<: *worker-service-settings
     deploy: &worker-deploy-settings
       placement:
